--- conflicted
+++ resolved
@@ -31,17 +31,13 @@
 once_cell = "1.8.0"
 ring = { version = "0.16.20", features = ["std"] }
 async-recursion = "0.3.2"
-<<<<<<< HEAD
 mockall = "0.10.2"
 cloud-storage = "0.10"
-=======
 der = { git = "https://github.com/ajpauwels/utils", rev = "9f303824463e8ca93d4cacc869aea6196d97eb36", features = ["oid", "alloc", "std", "derive"] }
-mockall = "0.9.0"
 serde_bytes = "0.11.5"
 spki = "0.4.0"
 x509 = "0.2.0"
 cookie-factory = "0.3.2"
->>>>>>> 238b3f9e
 strum = { version = "0.21", features = ["derive"] }
 
 [dev-dependencies]
