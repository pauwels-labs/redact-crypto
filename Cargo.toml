--- conflicted
+++ resolved
@@ -32,22 +32,13 @@
 ring = { version = "0.16.20", features = ["std"] }
 async-recursion = "0.3.2"
 mockall = "0.10.2"
-<<<<<<< HEAD
-cloud-storage = "0.10.2"
-der = { version = "0.5.1", features = ["alloc"] }
-=======
 cloud-storage = "0.10.3"
 der = { version = "0.5.1", features = ["alloc"]}
->>>>>>> 067926b5
 serde_bytes = "0.11.5"
 spki = "0.5.2"
 x509 = "0.2.0"
 cookie-factory = "0.3.2"
-<<<<<<< HEAD
 strum = { version = "0.23.0", features = ["derive"] }
-=======
-strum = { version = "0.23", features = ["derive"] }
->>>>>>> 067926b5
 chrono = "0.4.19"
 rand = "0.8.4"
 sha-1 = "0.9.8"
