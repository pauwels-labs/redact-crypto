//! CryptoError covers all errors not covered by StorageError. It is returned by
//! every function in this crate returning a Result except those used in the
//! `Storer` trait.

use std::{
    error::Error,
    fmt::{self, Display, Formatter},
};

/// Error that wraps all possible errors out of the redact-crypto crate
#[derive(Debug)]
pub enum CryptoError {
    /// Represents an error which occurred in some internal system
    InternalError {
        source: Box<dyn Error + Send + Sync>,
    },

    /// The requested resource was not found
    NotFound {
        source: Box<dyn Error + Send + Sync>,
    },

    /// Ciphertext failed veri fication before decryption
    CiphertextFailedVerification,

    /// Provided bytes are not the right length for the key
    InvalidKeyLength { expected: usize, actual: usize },

    /// Provided bytes are not the right length for the seed
    InvalidSeedLength { expected: usize, actual: usize },

    /// Given value was not of the right type to be downcasted to the requested type
    NotDowncastable,

    /// Given bytes could not be serialized to a base data type
    NotDeserializableToBaseDataType,

    /// Wrong nonce was provided during seal/unseal operation
    WrongNonceType,
<<<<<<< HEAD
=======

    /// A signature was not verifiable
    BadSignature,
>>>>>>> a983aa9c
}

impl Error for CryptoError {
    fn source(&self) -> Option<&(dyn Error + 'static)> {
        match *self {
            CryptoError::InternalError { ref source } => Some(source.as_ref()),
            CryptoError::NotFound { ref source } => Some(source.as_ref()),
            CryptoError::CiphertextFailedVerification => None,
            CryptoError::InvalidKeyLength { .. } => None,
            CryptoError::InvalidSeedLength { .. } => None,
            CryptoError::NotDowncastable => None,
            CryptoError::NotDeserializableToBaseDataType => None,
            CryptoError::WrongNonceType => None,
<<<<<<< HEAD
=======
            CryptoError::BadSignature => None
>>>>>>> a983aa9c
        }
    }
}

impl Display for CryptoError {
    fn fmt(&self, f: &mut Formatter) -> fmt::Result {
        match *self {
            CryptoError::InternalError { .. } => {
                write!(f, "Internal error occurred")
            }
            CryptoError::NotFound { .. } => {
                write!(f, "Requested resource not found")
            }
            CryptoError::CiphertextFailedVerification => {
                write!(f, "Ciphertext failed verification before decryption")
            }
            CryptoError::InvalidKeyLength {
                ref expected,
                ref actual,
            } => {
                write!(
                    f,
                    "Provided key was not the correct length, expected: {}, actual: {}",
                    expected, actual,
                )
            }
            CryptoError::InvalidSeedLength {
                ref expected,
                ref actual,
            } => {
                write!(
                    f,
                    "Provided seed was not the correct length, expected: {}, actual: {}",
                    expected, actual,
                )
            }
            CryptoError::NotDowncastable => {
                write!(
                    f,
                    "Could not downcast the Types-value into the requested variant"
                )
            }
            CryptoError::NotDeserializableToBaseDataType => {
                write!(f, "Given bytes could not be deserialized to one of: bool, u64, i64, f64, or string")
            }
            CryptoError::WrongNonceType => {
                write!(f, "Invalid type of nonce was provided for the operation")
            }
            CryptoError::BadSignature => {
                write!(f, "Signature verification failed")
            }
        }
    }
}

#[cfg(test)]
mod tests {
    use super::CryptoError;

    #[test]
    fn test_to_string_internal_error() {
        let s = CryptoError::InternalError {
            source: Box::new(CryptoError::NotDowncastable),
        }
        .to_string();
        assert_eq!(s, "Internal error occurred");
    }

    #[test]
    fn test_to_string_not_found() {
        let s = CryptoError::NotDowncastable.to_string();
        assert_eq!(
            s,
            "Could not downcast the Types-value into the requested variant"
        );
    }
}<|MERGE_RESOLUTION|>--- conflicted
+++ resolved
@@ -37,12 +37,9 @@
 
     /// Wrong nonce was provided during seal/unseal operation
     WrongNonceType,
-<<<<<<< HEAD
-=======
 
     /// A signature was not verifiable
     BadSignature,
->>>>>>> a983aa9c
 }
 
 impl Error for CryptoError {
@@ -56,10 +53,7 @@
             CryptoError::NotDowncastable => None,
             CryptoError::NotDeserializableToBaseDataType => None,
             CryptoError::WrongNonceType => None,
-<<<<<<< HEAD
-=======
-            CryptoError::BadSignature => None
->>>>>>> a983aa9c
+            CryptoError::BadSignature => None,
         }
     }
 }
