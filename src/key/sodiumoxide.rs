--- conflicted
+++ resolved
@@ -1,4 +1,13 @@
-use crate::{nonce::sodiumoxide::{SodiumOxideAsymmetricNonce, SodiumOxideSymmetricNonce}, Algorithm, AsymmetricKeyBuilder, Builder, ByteAlgorithm, ByteSource, CryptoError, Entry, HasBuilder, HasByteSource, HasIndex, HasPublicKey, KeyBuilder, PublicAsymmetricKeyBuilder, PublicAsymmetricSealer, PublicAsymmetricUnsealer, SecretAsymmetricKeyBuilder, SecretAsymmetricSealer, SecretAsymmetricUnsealer, Signer, StorableType, SymmetricKeyBuilder, SymmetricSealer, SymmetricUnsealer, ToPublicAsymmetricByteAlgorithm, ToSecretAsymmetricByteAlgorithm, ToSymmetricByteAlgorithm, TypeBuilder, TypeBuilderContainer, Verifier};
+use crate::{
+    nonce::sodiumoxide::{SodiumOxideAsymmetricNonce, SodiumOxideSymmetricNonce},
+    Algorithm, AsymmetricKeyBuilder, Builder, ByteAlgorithm, ByteSource, CryptoError, Entry,
+    HasBuilder, HasByteSource, HasIndex, HasPublicKey, KeyBuilder, PublicAsymmetricKeyBuilder,
+    PublicAsymmetricSealer, PublicAsymmetricUnsealer, SecretAsymmetricKeyBuilder,
+    SecretAsymmetricSealer, SecretAsymmetricUnsealer, Signer, StorableType, SymmetricKeyBuilder,
+    SymmetricSealer, SymmetricUnsealer, ToPublicAsymmetricByteAlgorithm,
+    ToSecretAsymmetricByteAlgorithm, ToSymmetricByteAlgorithm, TypeBuilder, TypeBuilderContainer,
+    Verifier,
+};
 use async_trait::async_trait;
 use futures::Future;
 use mongodb::bson::{self, Document};
@@ -23,8 +32,7 @@
     sign,
     sign::ed25519::{
         PublicKey as ExternalSodiumOxideEd25519PublicAsymmetricKey,
-        SecretKey as ExternalSodiumOxideEd25519SecretAsymmetricKey,
-        Signature
+        SecretKey as ExternalSodiumOxideEd25519SecretAsymmetricKey, Signature,
     },
 };
 use spki::AlgorithmIdentifier;
@@ -851,17 +859,19 @@
 
 impl Verifier for SodiumOxideEd25519PublicAsymmetricKey {
     fn verify(&self, msg: ByteSource, signature: ByteSource) -> Result<(), CryptoError> {
-        let signature_arr: [u8; 64] = signature.get()
+        let signature_arr: [u8; 64] = signature
+            .get()
             .map_err(|_e| CryptoError::BadSignature)?
             .try_into()
             .map_err(|_e| CryptoError::BadSignature)?;
-        self.public_key.verify(
-            msg.get()
-                .map_err(|e| CryptoError::InternalError {
+        self.public_key
+            .verify(
+                msg.get().map_err(|e| CryptoError::InternalError {
                     source: Box::new(e),
                 })?,
-            &Signature::new(signature_arr)
-        ).map_err(|_e| CryptoError::BadSignature)
+                &Signature::new(signature_arr),
+            )
+            .map_err(|_e| CryptoError::BadSignature)
     }
 }
 
@@ -951,24 +961,27 @@
         SodiumOxideCurve25519SecretAsymmetricKey, SodiumOxideCurve25519SecretAsymmetricKeyBuilder,
         SodiumOxideSymmetricKey, SodiumOxideSymmetricKeyBuilder,
     };
-<<<<<<< HEAD
+    use crate::key::sodiumoxide::{
+        SodiumOxideEd25519PublicAsymmetricKey, SodiumOxideEd25519PublicAsymmetricKeyBuilder,
+    };
     use crate::{
         nonce::sodiumoxide::{SodiumOxideAsymmetricNonce, SodiumOxideSymmetricNonce},
         storage::tests::MockIndexedStorer,
         storage::tests::MockStorer,
-        Algorithm, AsymmetricKeyBuilder, BoolDataBuilder, Builder, ByteSource, Data, DataBuilder,
-        HasBuilder, HasByteSource, HasIndex, HasPublicKey, KeyBuilder, PublicAsymmetricKeyBuilder,
-        PublicAsymmetricSealer, PublicAsymmetricUnsealer, SecretAsymmetricKeyBuilder,
-        SecretAsymmetricSealer, SecretAsymmetricUnsealer, SymmetricKeyBuilder, SymmetricSealer,
-        SymmetricUnsealer, ToEntry, ToSymmetricByteAlgorithm, TypeBuilder, TypeBuilderContainer,
+        Algorithm, AsymmetricKeyBuilder, BoolDataBuilder, Builder, ByteSource, CryptoError, Data,
+        DataBuilder, HasBuilder, HasByteSource, HasIndex, HasPublicKey, KeyBuilder,
+        PublicAsymmetricKeyBuilder, PublicAsymmetricSealer, PublicAsymmetricUnsealer,
+        SecretAsymmetricKeyBuilder, SecretAsymmetricSealer, SecretAsymmetricUnsealer,
+        SymmetricKeyBuilder, SymmetricSealer, SymmetricUnsealer, ToEntry, ToSymmetricByteAlgorithm,
+        TypeBuilder, TypeBuilderContainer, VectorByteSource, Verifier,
     };
-=======
-    use crate::{nonce::sodiumoxide::{SodiumOxideAsymmetricNonce, SodiumOxideSymmetricNonce}, storage::tests::MockStorer, storage::tests::MockIndexedStorer, Algorithm, AsymmetricKeyBuilder, BoolDataBuilder, Builder, ByteSource, Data, DataBuilder, HasBuilder, HasByteSource, HasIndex, HasPublicKey, KeyBuilder, PublicAsymmetricKeyBuilder, PublicAsymmetricSealer, PublicAsymmetricUnsealer, SecretAsymmetricKeyBuilder, SecretAsymmetricSealer, SecretAsymmetricUnsealer, SymmetricKeyBuilder, SymmetricSealer, SymmetricUnsealer, ToEntry, ToSymmetricByteAlgorithm, TypeBuilder, TypeBuilderContainer, VectorByteSource, Verifier, CryptoError};
->>>>>>> a983aa9c
     use mongodb::bson;
-    use sodiumoxide::crypto::{box_, secretbox::{self, xsalsa20poly1305::Nonce as ExternalSodiumOxideSymmetricNonce}, sign};
+    use sodiumoxide::crypto::{
+        box_,
+        secretbox::{self, xsalsa20poly1305::Nonce as ExternalSodiumOxideSymmetricNonce},
+        sign,
+    };
     use std::convert::TryInto;
-    use crate::key::sodiumoxide::{SodiumOxideEd25519PublicAsymmetricKey, SodiumOxideEd25519PublicAsymmetricKeyBuilder};
 
     //////////////////////////////////////////////
     /// PUBLIC ASYMMETRIC KEY HELPER FUNCTIONS ///
@@ -2221,14 +2234,9 @@
         let sopakb = SodiumOxideEd25519PublicAsymmetricKeyBuilder {};
         let public_key_base64 = "ovk3UE3A2xCRUErmWiOFFBbflsAxb67gG+i3UUQpJ/w=";
         let public_key: SodiumOxideEd25519PublicAsymmetricKey = sopakb
-            .build(
-                Some(base64::decode(public_key_base64).unwrap().as_ref())
-            ).unwrap();
-        let message = ByteSource::Vector(
-            VectorByteSource::new(
-                Some("abc".as_ref())
-            )
-        );
+            .build(Some(base64::decode(public_key_base64).unwrap().as_ref()))
+            .unwrap();
+        let message = ByteSource::Vector(VectorByteSource::new(Some("abc".as_ref())));
         let signature = ByteSource::Vector(
             VectorByteSource::new(
                 Some(base64::decode("XZOGd+nbEkrP5cdAjed0DdjLCrhMTW3/PU2UztdTK241N2yQyG/GVPxC+jHm96+QDFMssxHU1mMm2+e4e3m7Cw==")
@@ -2240,20 +2248,16 @@
         public_key.verify(message, signature).unwrap();
     }
 
-
     #[test]
     fn test_sodiumoxideed25519publicasymmetrickey_verify_with_different_message() {
         let sopakb = SodiumOxideEd25519PublicAsymmetricKeyBuilder {};
         let public_key_base64 = "ovk3UE3A2xCRUErmWiOFFBbflsAxb67gG+i3UUQpJ/w=";
         let public_key: SodiumOxideEd25519PublicAsymmetricKey = sopakb
-            .build(
-                Some(base64::decode(public_key_base64).unwrap().as_ref())
-            ).unwrap();
-        let message = ByteSource::Vector(
-            VectorByteSource::new(
-                Some("abcde".as_ref()) // not the message signed with the hardcoded signature
-            )
-        );
+            .build(Some(base64::decode(public_key_base64).unwrap().as_ref()))
+            .unwrap();
+        let message = ByteSource::Vector(VectorByteSource::new(
+            Some("abcde".as_ref()), // not the message signed with the hardcoded signature
+        ));
         let signature = ByteSource::Vector(
             VectorByteSource::new(
                 Some(base64::decode("XZOGd+nbEkrP5cdAjed0DdjLCrhMTW3/PU2UztdTK241N2yQyG/GVPxC+jHm96+QDFMssxHU1mMm2+e4e3m7Cw==")
@@ -2271,13 +2275,10 @@
         let sopakb = SodiumOxideEd25519PublicAsymmetricKeyBuilder {};
         // generate the keypair so it does not match hardcoded signature
         let (pk, _) = sign::gen_keypair();
-        let public_key: SodiumOxideEd25519PublicAsymmetricKey = sopakb.build(Some(pk.as_ref())).unwrap();
-
-        let message = ByteSource::Vector(
-            VectorByteSource::new(
-                Some("abc".as_ref())
-            )
-        );
+        let public_key: SodiumOxideEd25519PublicAsymmetricKey =
+            sopakb.build(Some(pk.as_ref())).unwrap();
+
+        let message = ByteSource::Vector(VectorByteSource::new(Some("abc".as_ref())));
         let signature = ByteSource::Vector(
             VectorByteSource::new(
                 Some(base64::decode("XZOGd+nbEkrP5cdAjed0DdjLCrhMTW3/PU2UztdTK241N2yQyG/GVPxC+jHm96+QDFMssxHU1mMm2+e4e3m7Cw==")
@@ -2285,7 +2286,10 @@
                     .as_ref())
             )
         );
-        assert!(matches!(public_key.verify(message, signature), Err(CryptoError::BadSignature)));
+        assert!(matches!(
+            public_key.verify(message, signature),
+            Err(CryptoError::BadSignature)
+        ));
     }
 
     #[test]
@@ -2293,21 +2297,17 @@
         let sopakb = SodiumOxideEd25519PublicAsymmetricKeyBuilder {};
         // generate the keypair so it does not match hardcoded signature
         let (pk, _) = sign::gen_keypair();
-        let public_key: SodiumOxideEd25519PublicAsymmetricKey = sopakb.build(Some(pk.as_ref())).unwrap();
-
-        let message = ByteSource::Vector(
-            VectorByteSource::new(
-                Some("abc".as_ref())
-            )
-        );
-        let signature = ByteSource::Vector(
-            VectorByteSource::new(
-                Some(base64::decode("YWFzZA==")
-                    .unwrap()
-                    .as_ref())
-            )
-        );
-        assert!(matches!(public_key.verify(message, signature), Err(CryptoError::BadSignature)));
+        let public_key: SodiumOxideEd25519PublicAsymmetricKey =
+            sopakb.build(Some(pk.as_ref())).unwrap();
+
+        let message = ByteSource::Vector(VectorByteSource::new(Some("abc".as_ref())));
+        let signature = ByteSource::Vector(VectorByteSource::new(Some(
+            base64::decode("YWFzZA==").unwrap().as_ref(),
+        )));
+        assert!(matches!(
+            public_key.verify(message, signature),
+            Err(CryptoError::BadSignature)
+        ));
     }
 
     /// PUBLIC ASYMMETRIC KEY - BUILDER ///
